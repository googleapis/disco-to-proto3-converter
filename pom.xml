<?xml version="1.0" encoding="UTF-8"?>
<project xmlns="http://maven.apache.org/POM/4.0.0"
         xmlns:xsi="http://www.w3.org/2001/XMLSchema-instance"
         xsi:schemaLocation="http://maven.apache.org/POM/4.0.0 http://maven.apache.org/xsd/maven-4.0.0.xsd">
  <modelVersion>4.0.0</modelVersion>

  <properties>
    <maven.compiler.target>1.8</maven.compiler.target>
    <maven.compiler.source>1.8</maven.compiler.source>
  </properties>

  <groupId>com.google.cloud</groupId>
  <artifactId>disco-to-proto3-converter</artifactId>
  <version>0.0.1-SNAPSHOT</version>

  <dependencies>
    <dependency>
      <groupId>com.google.auto.value</groupId>
      <artifactId>auto-value</artifactId>
      <version>1.11.0</version>
    </dependency>
    <dependency>
      <groupId>com.google.auto.value</groupId>
      <artifactId>auto-value-annotations</artifactId>
      <version>1.11.0</version>
    </dependency>
    <dependency>
      <groupId>com.fasterxml.jackson.core</groupId>
      <artifactId>jackson-annotations</artifactId>
      <version>2.20</version>
    </dependency>
    <dependency>
      <groupId>com.fasterxml.jackson.core</groupId>
      <artifactId>jackson-core</artifactId>
      <version>2.20.0</version>
    </dependency>
    <dependency>
      <groupId>com.fasterxml.jackson.core</groupId>
      <artifactId>jackson-databind</artifactId>
      <version>2.20.0</version>
    </dependency>
    <dependency>
      <groupId>com.google.guava</groupId>
      <artifactId>guava</artifactId>
      <version>33.5.0-jre</version>
    </dependency>
    <dependency>
      <groupId>com.google.code.gson</groupId>
      <artifactId>gson</artifactId>
      <version>2.13.2</version>
    </dependency>
    <dependency>
      <groupId>javax.annotation</groupId>
      <artifactId>javax.annotation-api</artifactId>
      <version>1.3.2</version>
    </dependency>
    <dependency>
      <groupId>com.google.code.findbugs</groupId>
      <artifactId>jsr305</artifactId>
      <version>3.0.2</version>
    </dependency>
    <dependency>
      <groupId>junit</groupId>
      <artifactId>junit</artifactId>
      <version>4.13.2</version>
      <scope>test</scope>
    </dependency>
  </dependencies>

  <build>
    <plugins>

      <plugin>
        <groupId>org.apache.maven.plugins</groupId>
        <artifactId>maven-shade-plugin</artifactId>
        <version>3.6.1</version> <!-- Use a recent version -->
        <executions>

          <!-- TODO: Get rid of executions 1, 2, and 3, only retaining
               4. Not doing that yet as we want this config to remain
               relatively parallel to the Bazel BUILD rules for
               now. -->

          <!-- Execution #1: DiscoToProto3ConverterApp -->
          <execution>
            <id>shade-proto3-generator</id>
            <phase>package</phase>
            <goals>
              <goal>shade</goal>
            </goals>
            <configuration>
              <!-- The final name for the first binary -->
              <finalName>disco-to-proto3-converter-app</finalName>
              <transformers>
                <transformer implementation="org.apache.maven.plugins.shade.resource.ManifestResourceTransformer">
                  <!-- The main class for the first binary -->
                  <mainClass>com.google.cloud.discotoproto3converter.DiscoToProto3ConverterApp</mainClass>
                </transformer>
                <!-- This transformer is good practice for merging service files -->
                <transformer implementation="org.apache.maven.plugins.shade.resource.ServicesResourceTransformer"/>
              </transformers>
              <!-- This helps avoid a security warning with signed JARs -->
              <filters>
                <filter>
                  <artifact>*:*</artifact>
                  <excludes>
                    <exclude>META-INF/*.SF</exclude>
                    <exclude>META-INF/*.DSA</exclude>
                    <exclude>META-INF/*.RSA</exclude>
                  </excludes>
                </filter>
              </filters>
            </configuration>
          </execution>

          <!-- Execution #2: ServiceConfigGeneratorApp -->
          <execution>
            <id>shade-service-config-generator</id>
            <phase>package</phase>
            <goals>
              <goal>shade</goal>
            </goals>
            <configuration>
              <!-- The final name for the second binary -->
              <finalName>service-config-generator-app</finalName>
              <transformers>
                <transformer implementation="org.apache.maven.plugins.shade.resource.ManifestResourceTransformer">
                  <!-- The main class for the second binary -->
                  <mainClass>com.google.cloud.discotoproto3converter.ServiceConfigGeneratorApp</mainClass>
                </transformer>
                <transformer implementation="org.apache.maven.plugins.shade.resource.ServicesResourceTransformer"/>
              </transformers>
              <filters>
                <!-- Same filter as above -->
                <filter>
                  <artifact>*:*</artifact>
                  <excludes>
                    <exclude>META-INF/*.SF</exclude>
                    <exclude>META-INF/*.DSA</exclude>
                    <exclude>META-INF/*.RSA</exclude>
                  </excludes>
                </filter>
              </filters>
            </configuration>
          </execution>

          <!-- Execution #3: GapicYamlGeneratorApp -->
          <execution>
            <id>shade-gapic-yaml-generator</id>
            <phase>package</phase>
            <goals>
              <goal>shade</goal>
            </goals>
            <configuration>
              <!-- The final name for the third binary -->
              <finalName>gapic-yaml-generator-app</finalName>
              <transformers>
                <transformer implementation="org.apache.maven.plugins.shade.resource.ManifestResourceTransformer">
                  <!-- The main class for the third binary -->
                  <mainClass>com.google.cloud.discotoproto3converter.GapicYamlGeneratorApp</mainClass>
                </transformer>
                <transformer implementation="org.apache.maven.plugins.shade.resource.ServicesResourceTransformer"/>
              </transformers>
              <filters>
                <!-- Same filter as above -->
                <filter>
                  <artifact>*:*</artifact>
                  <excludes>
                    <exclude>META-INF/*.SF</exclude>
                    <exclude>META-INF/*.DSA</exclude>
                    <exclude>META-INF/*.RSA</exclude>
                  </excludes>
                </filter>
              </filters>
            </configuration>
          </execution>

          <!-- Execution #4: DiscoveryConverterApp -->
          <execution>
            <id>shade-discovery-converter</id>
            <phase>package</phase>
            <goals>
              <goal>shade</goal>
            </goals>
            <configuration>
              <!-- The final name for the fourth binary -->
              <finalName>discovery-converter-app</finalName>
              <transformers>
                <transformer implementation="org.apache.maven.plugins.shade.resource.ManifestResourceTransformer">
                  <!-- The main class for the fourth binary -->
                  <mainClass>com.google.cloud.discotoproto3converter.DiscoveryConverterApp</mainClass>
                </transformer>
                <transformer implementation="org.apache.maven.plugins.shade.resource.ServicesResourceTransformer"/>
              </transformers>
              <filters>
                <!-- Same filter as above -->
                <filter>
                  <artifact>*:*</artifact>
                  <excludes>
                    <exclude>META-INF/*.SF</exclude>
                    <exclude>META-INF/*.DSA</exclude>
                    <exclude>META-INF/*.RSA</exclude>
                  </excludes>
                </filter>
              </filters>
            </configuration>
          </execution>

        </executions>
      </plugin>

      <plugin>
        <groupId>pl.project13.maven</groupId>
        <artifactId>git-commit-id-plugin</artifactId>
<<<<<<< HEAD
        <version>4.9.10</version>
=======
        <version>2.2.6</version>
>>>>>>> 1b3ea053
        <executions>
          <execution>
            <id>populate-git-commit-information</id>
            <goals>
              <goal>revision</goal>
            </goals>
            <configuration>
              <verbose>true</verbose>
              <dateFormat>MM/dd/yyyy HH:mm:ss Z</dateFormat>
              <abbrevLength>8</abbrevLength>
              <useNativeGit>true</useNativeGit>
              <generateGitPropertiesFile>true</generateGitPropertiesFile>
              <generateGitPropertiesFilename>${project.build.outputDirectory}/git.properties</generateGitPropertiesFilename>
            </configuration>
          </execution>
        </executions>
        <configuration>
          <dotGitDirectory>${project.basedir}/.git</dotGitDirectory>
        </configuration>
      </plugin>


    </plugins>
  </build>

</project><|MERGE_RESOLUTION|>--- conflicted
+++ resolved
@@ -212,11 +212,7 @@
       <plugin>
         <groupId>pl.project13.maven</groupId>
         <artifactId>git-commit-id-plugin</artifactId>
-<<<<<<< HEAD
         <version>4.9.10</version>
-=======
-        <version>2.2.6</version>
->>>>>>> 1b3ea053
         <executions>
           <execution>
             <id>populate-git-commit-information</id>
