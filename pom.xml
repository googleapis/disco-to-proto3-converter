--- conflicted
+++ resolved
@@ -73,11 +73,7 @@
       <plugin>
         <groupId>org.apache.maven.plugins</groupId>
         <artifactId>maven-assembly-plugin</artifactId>
-<<<<<<< HEAD
-        <version>3.5.0</version>
-=======
         <version>3.6.0</version>
->>>>>>> 8163e5ea
         <configuration>
           <!-- get all project dependencies -->
           <descriptorRefs>
