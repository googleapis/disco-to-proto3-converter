/*
 * Copyright 2020 Google LLC
 *
 * Licensed under the Apache License, Version 2.0 (the "License");
 * you may not use this file except in compliance with the License.
 * You may obtain a copy of the License at
 *
 *     https://www.apache.org/licenses/LICENSE-2.0
 *
 * Unless required by applicable law or agreed to in writing, software
 * distributed under the License is distributed on an "AS IS" BASIS,
 * WITHOUT WARRANTIES OR CONDITIONS OF ANY KIND, either express or implied.
 * See the License for the specific language governing permissions and
 * limitations under the License.
 */
package com.google.cloud.discotoproto3converter.proto3;

import com.google.cloud.discotoproto3converter.disco.Document;
import com.google.cloud.discotoproto3converter.disco.Inflector;
import com.google.cloud.discotoproto3converter.disco.Method;
import com.google.cloud.discotoproto3converter.disco.Name;
import com.google.cloud.discotoproto3converter.disco.Schema;
import java.util.ArrayList;
import java.util.Collections;
import java.util.HashMap;
import java.util.HashSet;
import java.util.Iterator;
import java.util.LinkedHashMap;
import java.util.List;
import java.util.ListIterator;
import java.util.Map;
import java.util.Optional;
import java.util.Set;
import java.util.regex.Matcher;
import java.util.regex.Pattern;
import java.util.stream.Collectors;

public class DocumentToProtoConverter {
  private static final Pattern RELATIVE_LINK = Pattern.compile("(?<linkName>\\[[\\w\\s]+])\\(/");

  private final ProtoFile protoFile;
  private final Map<String, Message> allMessages = new LinkedHashMap<>();
  private final Map<String, GrpcService> allServices = new LinkedHashMap<>();
  private final Map<String, Option> allResourceOptions = new LinkedHashMap<>();
  private final Set<String> serviceIgnoreSet;
  private final Set<String> messageIgnoreSet;
  private final String relativeLinkPrefix;
  private final boolean lroConfigPresent;

  public DocumentToProtoConverter(
      Document document,
      String documentFileName,
      Set<String> serviceIgnoreSet,
      Set<String> messageIgnoreSet,
      String relativeLinkPrefix) {
    this.serviceIgnoreSet = serviceIgnoreSet;
    this.messageIgnoreSet = messageIgnoreSet;
    this.relativeLinkPrefix = relativeLinkPrefix;
    this.protoFile = readDocumentMetadata(document, documentFileName);
    readSchema(document);
    readResources(document);
    cleanupEnumNamingConflicts();
    this.lroConfigPresent = applyLroConfiguration();
  }

  public ProtoFile getProtoFile() {
    return protoFile;
  }

  public Map<String, Message> getAllMessages() {
    return Collections.unmodifiableMap(allMessages);
  }

  public Map<String, GrpcService> getAllServices() {
    return Collections.unmodifiableMap(allServices);
  }

  public boolean isLroConfigPresent() {
    return lroConfigPresent;
  }

  private ProtoFile readDocumentMetadata(Document document, String documentFileName) {
    return new ProtoFile(
        documentFileName,
        document.name(),
        document.version(),
        document.revision(),
        // TODO: Calculate package name from scopes
        "google.cloud." + document.name() + "." + document.version(),
        document.version());
  }

  private void readSchema(Document document) {
    for (Map.Entry<String, Schema> entry : document.schemas().entrySet()) {
      schemaToField(entry.getValue(), true);
    }
    for (Message message : allMessages.values()) {
      resolveReferences(message);
    }
  }

  private void resolveReferences(Message message) {
    for (Field field : message.getFields()) {
      Message valueType = field.getValueType();
      if (valueType.isRef()) {
        field.setValueType(allMessages.get(valueType.getName()));
      } else {
        resolveReferences(valueType);
      }
    }
  }

  // If there is a naming conflict between two or more enums in the same message, convert all
  // enum types to strings (happens rarely, but happens).
  private void cleanupEnumNamingConflicts() {
    Message stringType = Message.PRIMITIVES.get("string");
    for (Message message : allMessages.values()) {
      int enumFieldsCount = 0;
      Set<String> enumFieldsNames = new HashSet<>();
      Set<String> enumNames = new HashSet<>();
      for (Message nestedMessage : message.getEnums()) {
        enumNames.add(nestedMessage.getName());
        List<String> enumFields =
            nestedMessage.getFields().stream().map(Field::getName).collect(Collectors.toList());
        enumFieldsCount += enumFields.size();
        enumFieldsNames.addAll(enumFields);
      }
      if (enumFieldsCount > enumFieldsNames.size()) {
        message.getEnums().clear();
        ListIterator<Field> fields = message.getFields().listIterator();
        while (fields.hasNext()) {
          Field f = fields.next();
          if (enumNames.contains(f.getValueType().getName())) {
            String desc = sanitizeDescr(f.getDescription());
            fields.set(
                new Field(
                    f.getName(), stringType, f.isRepeated(), f.isOptional(), f.getKeyType(), desc));
          }
        }
      }
    }
  }

  private boolean applyLroConfiguration() {
    //
    // 1. Set `operation_field` annotations (Operation fields essential for LRO).
    //
    Message operation = allMessages.get("Operation");
    if (operation == null) {
      // This service does not have LRO - do nothing;
      return false;
    }

    Map<ProtoOptionValues, Field> opFields = new HashMap<>();
    for (Field field : operation.getFieldsWithNumbers().values()) {
      String fieldName = field.getName();
      if ("id".equals(fieldName)
          || ("name".equals(fieldName) && !opFields.containsKey(ProtoOptionValues.NAME))) {
        opFields.put(ProtoOptionValues.NAME, field);
      } else if ("done".equals(fieldName)
          || ("status".equals(fieldName) && !opFields.containsKey(ProtoOptionValues.STATUS))) {
        opFields.put(ProtoOptionValues.STATUS, field);
      } else if (fieldName.contains("error")) {
        if (fieldName.contains("code")) {
          opFields.put(ProtoOptionValues.ERROR_CODE, field);
        } else if (fieldName.contains("message")) {
          opFields.put(ProtoOptionValues.ERROR_MESSAGE, field);
        }

        opFields.putIfAbsent(ProtoOptionValues.ERROR_CODE, field);
        opFields.putIfAbsent(ProtoOptionValues.ERROR_MESSAGE, field);
      }
    }

    if (opFields.size() != 4) {
      // Could not detect all LRO fields in the Operation message object.
      return false;
    }

    for (Map.Entry<ProtoOptionValues, Field> entry : opFields.entrySet()) {
      entry.getValue().getOptions().add(createOption("operation_field", entry.getKey()));
    }

    //
    // 2. Set `operation_response_field` and `operation_polling_method` annotations. Find the
    // LRO polling methods within the API (the ones, which are used to poll for Operation status).
    //
    Map<String, Map<String, Field>> pollingServiceMessageFieldsMap = new HashMap<>();

    for (GrpcService service : allServices.values()) {
      for (GrpcMethod method : service.getMethods()) {
        if (!operation.equals(method.getOutput())) {
          continue;
        }

        Optional<Option> optHttp =
            method
                .getOptions()
                .stream()
                .filter(a -> "google.api.http".equals(a.getName()))
                .findFirst();

        if (!optHttp.isPresent() || !optHttp.get().getProperties().containsKey("get")) {
          continue;
        }

        if (pollingServiceMessageFieldsMap.containsKey(service.getName())) {
          throw new IllegalArgumentException(
              service.getName() + " service has more than one LRO polling method");
        }

        method.getOptions().add(createOption("operation_polling_method", true));

        Map<String, Field> pollingServiceMessageFields = new HashMap<>();
        for (Field pollingMessageField : method.getInput().getFieldsWithNumbers().values()) {
          String fieldName = pollingMessageField.getName();
          if ("name".equals(fieldName) || "operation".equals(fieldName) || "id".equals(fieldName)) {
            // this field will be populated from the response (Operation) message, thus adding
            // `operation_response_field` option to it.
            pollingMessageField
                .getOptions()
                .add(
                    createOption(
                        "operation_response_field",
                        opFields.get(ProtoOptionValues.NAME).getName()));
          } else {
            // These fields will be populated from initial request message, thus putting them in
            // pollingServiceMessageFields map, which will be used to populate
            // `operation_request_field` annotations.
            pollingServiceMessageFields.put(fieldName, pollingMessageField);
          }
        }

        pollingServiceMessageFieldsMap.put(service.getName(), pollingServiceMessageFields);
      }
    }

    if (pollingServiceMessageFieldsMap.isEmpty()) {
      // No polling services found.
      return true;
    }

    //
    // 3. Set `operation_request_field` and `operation_service` annotation. Find the LRO methods
    // (the ones which start Operation within the API).
    //
    for (GrpcService service : allServices.values()) {
      for (GrpcMethod method : service.getMethods()) {
        if (!operation.equals(method.getOutput())) {
          continue;
        }

        Optional<Option> optHttp =
            method
                .getOptions()
                .stream()
                .filter(a -> "google.api.http".equals(a.getName()))
                .findFirst();

        if (!optHttp.isPresent() || optHttp.get().getProperties().containsKey("get")) {
          continue;
        }

        // Find the LRO polling message with the most intersecting fields with the LRO initiating
        // message. The "winner" will determine which polling service should be used for this
        // LRO initiating method.
        List<Field[]> matchingFieldPairsCandidate = null;
        String pollingServiceCandidate = null;
        for (Map.Entry<String, Map<String, Field>> entry :
            pollingServiceMessageFieldsMap.entrySet()) {
          List<Field[]> matchingFieldPairs = new ArrayList<>();
          Map<String, Field> pollingMessageFields = entry.getValue();
          for (Field initiatingMessageField : method.getInput().getFieldsWithNumbers().values()) {
            Field pollingMessageField = pollingMessageFields.get(initiatingMessageField.getName());
            if (pollingMessageField != null && pollingMessageField.equals(initiatingMessageField)) {
              matchingFieldPairs.add(new Field[] {initiatingMessageField, pollingMessageField});
            }
          }

          if (matchingFieldPairs.size() < pollingMessageFields.size()) {
            continue;
          }
          if (matchingFieldPairsCandidate == null
              || matchingFieldPairs.size() > matchingFieldPairsCandidate.size()) {
            matchingFieldPairsCandidate = matchingFieldPairs;
            pollingServiceCandidate = entry.getKey();
          }
        }

        if (matchingFieldPairsCandidate == null) {
          // No matching polling service was found for the potential LRO method, keep the method
          // as a regular unary method (do not add LRO annotatioins to it).
          continue;
        }

        method.getOptions().add(createOption("operation_service", pollingServiceCandidate));
        for (Field[] fieldPair : matchingFieldPairsCandidate) {
          fieldPair[0]
              .getOptions()
              .add(createOption("operation_request_field", fieldPair[1].getName()));
        }
      }
    }

    return true;
  }

  private Option createOption(String optionName, Object scalarValue) {
    Option option = new Option(optionName);
    option.getProperties().put("", scalarValue);
    return option;
  }

  private Field schemaToField(Schema sch, boolean optional) {
<<<<<<< HEAD
    String name = Name.anyCamel(sch.key()).toUpperLowerUnderscore();
=======
    String name = Name.anyCamel(sch.key()).toCapitalizedLowerUnderscore();
>>>>>>> 1839f6ac
    String description = sch.description();
    Message valueType = null;
    boolean repeated = false;
    Message keyType = null;

    switch (sch.type()) {
      case ANY:
        throw new IllegalArgumentException("Any type detected in schema: " + sch);
      case ARRAY:
        repeated = true;
        break;
      case BOOLEAN:
        valueType = Message.PRIMITIVES.get("bool");
        break;
      case EMPTY:
        valueType = new Message(sch.reference(), true, false, null);
      case INTEGER:
        switch (sch.format()) {
          case INT32:
            valueType = Message.PRIMITIVES.get("int32");
            break;
          case INT64:
            valueType = Message.PRIMITIVES.get("int64");
            break;
          case UINT32:
            valueType = Message.PRIMITIVES.get("uint32");
            break;
          case UINT64:
            valueType = Message.PRIMITIVES.get("uint64");
            break;
        }
        break;
      case NUMBER:
        switch (sch.format()) {
          case FLOAT:
            valueType = Message.PRIMITIVES.get("float");
            break;
          case DOUBLE:
            valueType = Message.PRIMITIVES.get("double");
            break;
        }
        break;
      case OBJECT:
        if (sch.additionalProperties() != null) {
          repeated = true;
          keyType = Message.PRIMITIVES.get("string");
        } else {
          valueType = new Message(getMessageName(sch), false, false, sanitizeDescr(description));
        }
        break;
      case STRING:
        if (sch.isEnum() && !"".equals(sch.getIdentifier())) {
          valueType =
              constructEnumMessage(
                  getMessageName(sch), description, sch.enumValues(), sch.enumDescriptions());
        } else {
          valueType = Message.PRIMITIVES.get("string");
        }
        break;
    }

    if (repeated) {
      Field subField =
          schemaToField(keyType == null ? sch.items() : sch.additionalProperties(), true);
      valueType = subField.getValueType();
    }

    Field field =
        new Field(name, valueType, repeated, optional, keyType, sanitizeDescr(description));
    if (sch.type() == Schema.Type.EMPTY) {
    } else if (Message.PRIMITIVES.containsKey(valueType.getName())) {
      return field;
    }

    for (Map.Entry<String, Schema> entry : sch.properties().entrySet()) {
      Field valueTypeField = schemaToField(entry.getValue(), true);
      valueType.getFields().add(valueTypeField);
      if (valueTypeField.getValueType().isEnum()) {
        valueType.getEnums().add(valueTypeField.getValueType());
      }
    }

    if (valueType.isEnum()) {
      // Enums are always nested
      return field;
    }

    Message existingMessage = allMessages.get(valueType.getName());

    if (existingMessage == null || existingMessage.isRef()) {
      putAllMessages(valueType.getName(), valueType);
    } else if (!valueType.isRef()) {
      if (valueType.getDescription() != null
          && existingMessage.getDescription() != null
          && valueType.getDescription().length() < existingMessage.getDescription().length()) {
        putAllMessages(valueType.getName(), valueType);
      }
      if (!valueType.equals(existingMessage)) {
        if (!"Errors".equals(valueType.getName())) {
          // ManagedInstanceLastAttempt has the following ridiculous internal Errors message
          // definition:
          // message ManagedInstanceLastAttempt {
          //   message Errors {
          //       message Errors {}
          //       repeated Errors errors = 1;
          //   }
          //   Errors errors = 1;
          // }
          // (i.e. Errors inside Errors with repeated Errors inside and singular Errors outside
          // (O_o))
          // This is the only place where something like this happens, so simply ignoring it for
          // now.
          throw new IllegalArgumentException(
              "Message collision detected. Existing message = "
                  + existingMessage
                  + ", new message = "
                  + valueType);
        }
      }
    }
    return field;
  }

  private Message constructEnumMessage(
      String name, String description, List<String> enumVals, List<String> enumDescs) {
    Message enumMessage = new Message(name, false, true, sanitizeDescr(description));

    String dummyDesc = "A value indicating that the enum field is not set.";
    String dummyFieldName = Name.anyCamel("Undefined", name).toUpperUnderscore();
    Message emptyType = Message.PRIMITIVES.get("");
    Field dummyField =
        new Field(dummyFieldName, emptyType, false, false, null, sanitizeDescr(dummyDesc));
    enumMessage.getFields().add(dummyField);

    Iterator<String> valIter = enumVals.iterator();
    Iterator<String> descIter = enumDescs.iterator();
    while (valIter.hasNext() && descIter.hasNext()) {
      String desc = sanitizeDescr(descIter.next());
      Field enumField = new Field(valIter.next(), emptyType, false, false, null, desc);
      if (dummyField.getName().equals(enumField.getName())) {
        continue;
      }
      enumMessage.getFields().add(enumField);
    }

    return enumMessage;
  }

  private String getMessageName(Schema sch) {
    String messageName = sch.getIdentifier();
    if (Character.isLowerCase(messageName.charAt(0))) {
      messageName = Name.anyCamel(messageName).toUpperCamel();
    }
    return messageName;
  }

  private void readResources(Document document) {
    String endpointSuffix = document.baseUrl().substring(document.rootUrl().length());
    endpointSuffix = endpointSuffix.startsWith("/") ? endpointSuffix : '/' + endpointSuffix;
    endpointSuffix = endpointSuffix.replaceAll("/$", "");
    String endpoint = document.rootUrl().replaceAll("(^https://)|(/$)", "");

    for (Map.Entry<String, List<Method>> entry : document.resources().entrySet()) {
      String grpcServiceName = Name.anyCamel(entry.getKey()).toUpperCamel();
      GrpcService service =
          new GrpcService(grpcServiceName, getServiceDescription(grpcServiceName));
      if (serviceIgnoreSet.contains(service.getName())) {
        // Ignore the service (as early as possible to avoid dependency failures on previously
        // ignored request messages used in this service).
        continue;
      }
      service.getOptions().add(createOption("google.api.default_host", endpoint));

      Set<String> authScopes = new HashSet<>();

      for (Method method : entry.getValue()) {
        if (authScopes.isEmpty()) {
          authScopes.addAll(method.scopes());
        } else {
          authScopes.retainAll(method.scopes());
        }

        // Request
        String requestName = getRpcMessageName(method, "request").toUpperCamel();
        String methodname = getRpcMethodName(method).toUpperCamel();
        String inputDescription = getInputMessageDescription(grpcServiceName, methodname);
        Message input = new Message(requestName, false, false, sanitizeDescr(inputDescription));
        String httpOptionPath = method.flatPath();
        // The map key is the parameter identifier in Discovery doc, while the map value is the
        // parameter name in proto file (they may use different naming styles). The body parameter
        // has empty string as a key because in Discovery doc it does not have a designated name.
        Map<String, String> methodSignatureParamNames = new LinkedHashMap<>();
        for (String requiredParamName : method.requiredParamNames()) {
          methodSignatureParamNames.put(requiredParamName, null);
        }

        for (Schema pathParam : method.pathParams().values()) {
          boolean required = methodSignatureParamNames.containsKey(pathParam.getIdentifier());
          Field pathField = schemaToField(pathParam, !required);
          if (required) {
            Option opt = createOption("google.api.field_behavior", ProtoOptionValues.REQUIRED);
            pathField.getOptions().add(opt);
            methodSignatureParamNames.put(pathParam.getIdentifier(), pathField.getName());
          }
          input.getFields().add(pathField);
          httpOptionPath =
              httpOptionPath.replace(
                  "{" + pathParam.getIdentifier() + "}", "{" + pathField.getName() + "}");
        }

        for (Schema queryParam : method.queryParams().values()) {
          boolean required = methodSignatureParamNames.containsKey(queryParam.getIdentifier());
          Field queryField = schemaToField(queryParam, !required);
          if (required) {
            Option opt = createOption("google.api.field_behavior", ProtoOptionValues.REQUIRED);
            queryField.getOptions().add(opt);
            methodSignatureParamNames.put(queryParam.getIdentifier(), queryField.getName());
          }
          input.getFields().add(queryField);
          if (queryField.getValueType().isEnum()) {
            input.getEnums().add(queryField.getValueType());
          }
        }

        // TODO: add logic to determine non-required method_signature options
        Option methodHttpOption = new Option("google.api.http");
        methodHttpOption
            .getProperties()
            .put(method.httpMethod().toLowerCase(), endpointSuffix + "/" + httpOptionPath);

        if (method.request() != null) {
          Message request = allMessages.get(method.request().reference());
          String requestFieldName =
              Name.anyCamel(request.getName(), "resource").toLowerUnderscore();
          String description = getMessageBodyDescription();
          Field bodyField =
              new Field(requestFieldName, request, false, false, null, sanitizeDescr(description));
          bodyField
              .getOptions()
              .add(createOption("google.api.field_behavior", ProtoOptionValues.REQUIRED));
          input.getFields().add(bodyField);
          methodHttpOption.getProperties().put("body", requestFieldName);
          methodSignatureParamNames.put("", requestFieldName);
        }

        putAllMessages(requestName, input);

        // Response
        Message output;
        if (method.response() != null) {
          output = allMessages.get(method.response().reference());
        } else {
          String responseName = getRpcMessageName(method, "response").toUpperCamel();
          String outputDescription = getOutputMessageDescription(grpcServiceName, methodname);
          output = new Message(responseName, false, false, outputDescription);
          putAllMessages(responseName, output);
        }

        // Method
        GrpcMethod grpcMethod =
            new GrpcMethod(methodname, input, output, sanitizeDescr(method.description()));
        grpcMethod.getOptions().add(methodHttpOption);
        Option requiredMethodSignatureOption =
            createOption(
                "google.api.method_signature",
                String.join(",", methodSignatureParamNames.values()));
        grpcMethod.getOptions().add(requiredMethodSignatureOption);
        // TODO: design heuristic for other useful method signatures with optional fields

        service.getMethods().add(grpcMethod);
      }

      service
          .getOptions()
          .add(createOption("google.api.oauth_scopes", String.join(",", authScopes)));
      allServices.put(service.getName(), service);
    }
  }

  private void putAllMessages(String messageName, Message message) {
    if (!messageIgnoreSet.contains(messageName)) {
      allMessages.put(messageName, message);
    }
  }

  private String getInputMessageDescription(String serviceName, String methodName) {
    return "A request message for "
        + serviceName
        + "."
        + methodName
        + ". See the method description for details.";
  }

  private String getOutputMessageDescription(String serviceName, String methodName) {
    return "A response message for "
        + serviceName
        + "."
        + methodName
        + ". See the method description for details.";
  }

  private String getMessageBodyDescription() {
    return "The body resource for this request";
  }

  private String getServiceDescription(String serviceName) {
    return "The " + serviceName + " API.";
  }

  private Name getRpcMessageName(Method method, String suffix) {
    String[] pieces = method.id().split("\\.");
    String methodName = pieces[pieces.length - 1];
    String resourceName = pieces[pieces.length - 2];
    if (!method.isPluralMethod()) {
      resourceName = Inflector.singularize(resourceName);
    }
    return Name.anyCamel(methodName, resourceName, suffix);
  }

  private Name getRpcMethodName(Method method) {
    String[] pieces = method.id().split("\\.");
    String methodName = pieces[pieces.length - 1];
    return Name.anyCamel(methodName);
  }

  private String sanitizeDescr(String description) {
    if (description == null
        || description.isEmpty()
        || relativeLinkPrefix == null
        || relativeLinkPrefix.isEmpty()) {
      return description;
    }

    // It is an inefficient way of doing it, but it does not really matter for all possible
    // practical
    // applications of this converter app.
    Matcher m = RELATIVE_LINK.matcher(description);
    String sanitizedDescription = description;
    while (m.find()) {
      sanitizedDescription = m.replaceFirst(m.group("linkName") + "(" + relativeLinkPrefix + "/");
      m = RELATIVE_LINK.matcher(sanitizedDescription);
    }

    return sanitizedDescription.replace("{$api_version}", protoFile.getProtoPkgVersion());
  }
}<|MERGE_RESOLUTION|>--- conflicted
+++ resolved
@@ -312,11 +312,7 @@
   }
 
   private Field schemaToField(Schema sch, boolean optional) {
-<<<<<<< HEAD
-    String name = Name.anyCamel(sch.key()).toUpperLowerUnderscore();
-=======
     String name = Name.anyCamel(sch.key()).toCapitalizedLowerUnderscore();
->>>>>>> 1839f6ac
     String description = sch.description();
     Message valueType = null;
     boolean repeated = false;
